from duckduckgo_search import DDGS
import requests
from bs4 import BeautifulSoup
from markdownify import markdownify
import time
import gradio as gr
from gradio.themes import Soft
import datetime
from tzlocal import get_localzone
import pytz
import os
import openai
from dotenv import load_dotenv

# Import local configuration
try:
    from config import (
        DEFAULT_MODEL,
        MAX_SUMMARY_TOKENS,
        MAX_INPUT_CHARS,
        API_TIMEOUT,
        MIN_SUMMARIZATION_LENGTH
    )
except ImportError:
    # Default values if config.py is missing
    DEFAULT_MODEL = "gpt-3.5-turbo"
    MAX_SUMMARY_TOKENS = 1000
    MAX_INPUT_CHARS = 15000
    API_TIMEOUT = 30
    MIN_SUMMARIZATION_LENGTH = 500

# Load environment variables from .env file (if it exists)
load_dotenv()

# Get API configurations from environment variables with defaults
OPENAI_API_URL = os.getenv("OPENAI_API_URL", "https://api.openai.com/v1")
ACCESS_TOKEN = os.getenv("ACCESS_TOKEN", "")

# Configure OpenAI client
openai_client = openai.OpenAI(
    base_url=OPENAI_API_URL,
    api_key=ACCESS_TOKEN
)

def fetch_webpage_content(url: str) -> str | None:
    """
    Fetch and convert webpage content to markdown.
    
    Args:
        url (str): The URL to fetch
        
    Returns:
        str | None: Markdown formatted content of the webpage or None if access is forbidden
    """
    try:
        headers = {
            'User-Agent': 'Mozilla/5.0 (Windows NT 10.0; Win64; x64) AppleWebKit/537.36 (KHTML, like Gecko) Chrome/91.0.4472.124 Safari/537.36'
        }
        response = requests.get(url, headers=headers, timeout=10)
        response.raise_for_status()
        
        soup = BeautifulSoup(response.text, 'html.parser')
        
        # Remove unwanted elements
        for element in soup(['script', 'style', 'nav', 'footer', 'header']):
            element.decompose()
            
        # Convert to markdown
        markdown_content = markdownify(str(soup), heading_style="ATX")
        return markdown_content
    except requests.exceptions.HTTPError as e:
        if e.response.status_code == 403:
            return None
        return f"Error fetching content: {str(e)}"
    except Exception as e:
        return f"Error fetching content: {str(e)}"

def search(query: str, n: int = 5, summarize: bool = False) -> str:
    """
    Perform a web search using DuckDuckGo and return the first n results.
    
    Args:
        query (str): The search query
        n (int, optional): Number of results to return. Defaults to 5.
        summarize (bool, optional): Whether to summarize the content. Defaults to False.
    
    Returns:
        str: Formatted search results as a markdown string
    """
    with DDGS() as ddgs:
        results = list(ddgs.text(query, max_results=n*2))
    
    # Process each result to add full content
    valid_results = []
    for result in results:
        # Store the original snippet as summary
        result['summary'] = result['body']
        # Fetch and store the full content
        content = fetch_webpage_content(result['href'])
        if content is not None:  # Only include results that we can access
            result['body'] = content
            valid_results.append(result)
            if len(valid_results) >= n:  # Stop once we have enough valid results
                break
        time.sleep(0.25)
    
    # Format the results for display
    formatted_results = []
    for i, result in enumerate(valid_results):
        # If summarization is enabled and API key is available, summarize the content
        if summarize and ACCESS_TOKEN:
            print(f"Summarizing result {i+1}/{len(valid_results)}...")
            ai_summary = summarize_text(result['body'])
            content_section = f"""
        **AI Summary:**
        {ai_summary}
        
        **Original Snippet:**
        {result['summary']}
        """
        else:
            content_section = f"""
        **Summary:** {result['summary']}
        
        **Full Content:**
        {result['body']}
        """
            
        formatted_result = f"""
        ## {result['title']}
        
        **Link:** {result['href']}
        
        {content_section}
        
        ---
        """
        formatted_results.append(formatted_result)
    
    return "\n".join(formatted_results)

def get_datetime() -> str:
    """
    Get the current date and time with timezone information.
    
    Returns:
        str: Formatted date and time string with timezone
    """
    # Get current datetime with timezone info
    now = datetime.datetime.now()
<<<<<<< HEAD
    now = now.astimezone()  # Convert to local timezone
    formatted_datetime = now.strftime(f"%A, %B %d, %Y %I:%M:%S %p %Z")
    return f"## Current Date and Time\n\n**{formatted_datetime}**"
=======
    
    # Get timezone name and offset
    timezone_name = datetime.datetime.now(datetime.timezone.utc).astimezone().tzname()
    timezone_offset = datetime.datetime.now(datetime.timezone.utc).astimezone().strftime('%z')
    
    # Format offset to be more readable (e.g., +0100 to +01:00)
    if timezone_offset:
        formatted_offset = f"{timezone_offset[:3]}:{timezone_offset[3:]}"
    else:
        formatted_offset = ""
    
    # Format the datetime
    formatted_datetime = now.strftime("%A, %B %d, %Y %I:%M:%S %p")
    
    return f"## Current Date and Time\n\n**{formatted_datetime}**\n\n**Timezone:** {timezone_name} ({formatted_offset})"
>>>>>>> 2edc0a0a

def scrape(url: str, summarize: bool = False) -> str:
    """
    Scrape a webpage and convert its content to markdown format.
    
    Args:
        url (str): The URL of the webpage to scrape
        summarize (bool, optional): Whether to summarize the content using AI. Defaults to False.
    
    Returns:
        str: Markdown formatted content of the webpage
    """
    content = fetch_webpage_content(url)
    if content is None:
        return "## Error\n\nCould not access the webpage. It might be blocking our request or the URL might be invalid."
        
    # If summarization is enabled and API key is available
    summary_section = ""
    if summarize and ACCESS_TOKEN:
        ai_summary = summarize_text(content)
        summary_section = f"""
    **AI Summary:**
    {ai_summary}
    
    """
    
    return f"""
    ## Scraped Content from {url}
    
    **URL:** {url}
    
    {summary_section}**Content:**
    {content}
    """

def summarize_text(text: str, max_tokens: int = MAX_SUMMARY_TOKENS) -> str:
    """
    Summarize text content using an OpenAI-compatible API.
    
    Args:
        text (str): The text content to summarize
        max_tokens (int): Maximum tokens in the summary
        
    Returns:
        str: Summarized text
    """
    try:
        if not ACCESS_TOKEN:
            return "⚠️ **API key not configured**. Please set ACCESS_TOKEN environment variable to enable summarization."
            
        # Check if text is too short to need summarization
        if len(text) < MIN_SUMMARIZATION_LENGTH:
            return f"*Content is already concise ({len(text)} characters) and doesn't need summarization.*\n\n{text}"
            
        # Truncate text if it's extremely long to avoid token limits
        truncated = False
        if len(text) > MAX_INPUT_CHARS:
            text = text[:MAX_INPUT_CHARS] + "..."
            truncated = True
            
        # Add timeout for API calls
        response = openai_client.chat.completions.create(
            model=DEFAULT_MODEL,
            messages=[
                {"role": "system", "content": "You are a helpful assistant that summarizes web content concisely."},
                {"role": "user", "content": f"Summarize the following text in a concise, informative way. Focus on the main points and key information:\n\n{text}"}
            ],
            max_tokens=max_tokens,
            timeout=API_TIMEOUT
        )
        
        # Ensure we have a string
        summary = str(response.choices[0].message.content) if response.choices[0].message.content else ""
        
        # Add note if content was truncated
        if truncated:
            summary = summary + "\n\n*Note: The original content was truncated due to length limitations before summarization.*"
            
        return summary
    except openai.APITimeoutError:
        return "⚠️ **API Timeout Error**: The request to the OpenAI API timed out. Please try again later or with shorter content."
    except openai.AuthenticationError:
        return "⚠️ **Authentication Error**: The provided API key is invalid or expired."
    except openai.RateLimitError:
        return "⚠️ **Rate Limit Exceeded**: You have exceeded your API usage limits. Please try again later."
    except openai.APIError as e:
        return f"⚠️ **API Error**: {str(e)}"
    except Exception as e:
        return f"⚠️ **Error summarizing content**: {str(e)}"

def check_api_connection() -> bool:
    """
    Check if the OpenAI API connection is working
    
    Returns:
        bool: True if connected, False otherwise
    """
    if not ACCESS_TOKEN:
        return False
        
    try:
        # Send a minimal request to verify connection
        response = openai_client.chat.completions.create(
            model="gpt-3.5-turbo",
            messages=[
                {"role": "user", "content": "Hello"}
            ],
            max_tokens=5
        )
        return True
    except Exception as e:
        print(f"API connection error: {str(e)}")
        return False

def create_search_interface():
    """
    Create and launch the Gradio interface for the search function.
    """
    # Create the Gradio interface
    interface = gr.Interface(
        fn=search,        
        inputs=[
            gr.Textbox(label="Search Query", placeholder="Enter your search query here..."),
            gr.Slider(minimum=1, maximum=10, value=5, step=1, label="Number of Results"),
            gr.Checkbox(label="Summarize Content using AI", value=False, info="Uses OpenAI API to summarize webpage content")
        ],
        outputs=gr.Markdown(label="Search Results"),
        title="DuckDuckGo Web Search",
        description="Enter a search query to find relevant web pages. Results will include summaries and full content in markdown format.",
        examples=[
            ["What is the latest news on Pope Leo XIV?", 3, False],
            ["Python programming best practices", 5, True],
            ["Latest developments in AI", 4, True]
        ],
        theme=Soft(),
        api_name="search"
    )
    
    # Show a warning if the API key is not configured
    if not ACCESS_TOKEN:
        gr.Warning("OpenAI API key not configured. AI summarization will not work. Set the ACCESS_TOKEN environment variable.")
    
    return interface

def create_datetime_interface():
    """
    Create and launch the Gradio interface for the datetime function.
    """
    # Create the Gradio interface
    interface = gr.Interface(
        fn=get_datetime,
        inputs=[],
        outputs=gr.Markdown(label="Date and Time"),
        title="Current Date and Time",
        description="Click the submit button to get the current date and time.",
        theme=Soft(),
        api_name="datetime"
    )
    
    return interface

def create_scrape_interface():
    """
    Create a Gradio interface for the scrape function.
    """
    # Create the Gradio interface
    interface = gr.Interface(
        fn=scrape,
        inputs=[
            gr.Textbox(label="URL", placeholder="Enter the URL to scrape (e.g., https://example.com)"),
            gr.Checkbox(label="Summarize Content using AI", value=False, info="Uses OpenAI API to summarize webpage content")
        ],
        outputs=gr.Markdown(label="Scraped Content"),
        title="Web Page Scraper",
        description="Enter a URL to fetch and convert its content to markdown format.",
        examples=[
            ["https://en.wikipedia.org/wiki/Python_(programming_language)", False],
            ["https://www.example.com", True],
            ["https://gradio.app/", True]
        ],
        theme=Soft(),
        api_name="scrape"
    )
    
    # Show a warning if the API key is not configured
    if not ACCESS_TOKEN:
        gr.Warning("OpenAI API key not configured. AI summarization will not work. Set the ACCESS_TOKEN environment variable.")
    
    return interface

def main():
    print("Starting server...")
    
    # Check API configuration
    api_status = "API connection: "
    if ACCESS_TOKEN:
        if check_api_connection():
            api_status += "✅ Connected"
            print(f"{api_status} - AI summarization is available")
        else:
            api_status += "❌ Error (invalid credentials or API URL)"
            print(f"{api_status} - AI summarization will not work correctly")
    else:
        api_status += "❌ Not configured"
        print(f"{api_status} - AI summarization will not be available")
    
    # Create the interfaces
    search_interface = create_search_interface()
    datetime_interface = create_datetime_interface()
    scrape_interface = create_scrape_interface()
    
    # Create a Blocks app with multiple tabs
    with gr.Blocks(theme=Soft()) as demo:
        # Show API status at the top
        gr.Markdown(f"**{api_status}**")
        
        with gr.Tabs():
            with gr.Tab("Web Search"):
                search_interface.render()
            with gr.Tab("Date & Time"):
                datetime_interface.render()
            with gr.Tab("Scrape"):
                scrape_interface.render()
    
    print("Interface created, launching server...")
    demo.launch(
        mcp_server=True,
        server_name="localhost",  # Allow external connections
        server_port=7860,
        share=False,
        debug=True,  # Enable debug mode
        show_error=True  # Show detailed errors
    )
    print("Server launched!")

if __name__ == "__main__":
    import sys
    
    # Check for command line arguments
    if len(sys.argv) > 1 and sys.argv[1] == "--test-api":
        # Test API connection only
        if check_api_connection():
            print("✅ API connection successful! Your API is correctly configured.")
            sys.exit(0)
        else:
            print("❌ API connection failed. Please check your credentials and API URL.")
            sys.exit(1)
    else:
        # Run the full server
        main()<|MERGE_RESOLUTION|>--- conflicted
+++ resolved
@@ -148,29 +148,11 @@
     """
     # Get current datetime with timezone info
     now = datetime.datetime.now()
-<<<<<<< HEAD
     now = now.astimezone()  # Convert to local timezone
     formatted_datetime = now.strftime(f"%A, %B %d, %Y %I:%M:%S %p %Z")
     return f"## Current Date and Time\n\n**{formatted_datetime}**"
-=======
-    
-    # Get timezone name and offset
-    timezone_name = datetime.datetime.now(datetime.timezone.utc).astimezone().tzname()
-    timezone_offset = datetime.datetime.now(datetime.timezone.utc).astimezone().strftime('%z')
-    
-    # Format offset to be more readable (e.g., +0100 to +01:00)
-    if timezone_offset:
-        formatted_offset = f"{timezone_offset[:3]}:{timezone_offset[3:]}"
-    else:
-        formatted_offset = ""
-    
-    # Format the datetime
-    formatted_datetime = now.strftime("%A, %B %d, %Y %I:%M:%S %p")
-    
-    return f"## Current Date and Time\n\n**{formatted_datetime}**\n\n**Timezone:** {timezone_name} ({formatted_offset})"
->>>>>>> 2edc0a0a
-
-def scrape(url: str, summarize: bool = False) -> str:
+
+def scrape(url: str) -> str:
     """
     Scrape a webpage and convert its content to markdown format.
     
